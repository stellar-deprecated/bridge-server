--- conflicted
+++ resolved
@@ -98,11 +98,7 @@
 		return
 	}
 	if resp.StatusCode != 200 {
-<<<<<<< HEAD
-		err = errors.New("Federation response status code indicates error")
-=======
 		err = errors.New("Federation response status code("+strconv.Itoa(resp.StatusCode)+") indicates error")
->>>>>>> b3db0e07
 		return
 	}
 
