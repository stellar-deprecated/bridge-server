package handlers

import (
	"bytes"
	"crypto/sha256"
	"encoding/base64"
	"encoding/hex"
	"encoding/json"
	"fmt"
	"io/ioutil"
	"encoding/json"
	log "github.com/Sirupsen/logrus"
	"io/ioutil"
	"net/http"
	"net/url"
	"strconv"
	"strings"

	ch "github.com/stellar/gateway/compliance/handlers"
	"github.com/stellar/gateway/horizon"
	b "github.com/stellar/go-stellar-base/build"
	"github.com/stellar/go-stellar-base/keypair"
	"github.com/stellar/go-stellar-base/xdr"
	ch "github.com/stellar/gateway/compliance/handlers"
)

func (rh *RequestHandler) Payment(w http.ResponseWriter, r *http.Request) {

	source := r.PostFormValue("source")
	sourceKeypair, err := keypair.Parse(source)
	if err != nil {
		log.WithFields(log.Fields{"source": source}).Print("Invalid source parameter")
		writeError(w, horizon.PaymentInvalidSource)
		return
	}

	destination := r.PostFormValue("destination")
	destinationObject, stellarToml, err := rh.AddressResolver.Resolve(destination)
	if err != nil {
		log.WithFields(log.Fields{
			"destination": destination,
			"err":         err,
		}).Print("Cannot resolve address")
		writeError(w, horizon.PaymentCannotResolveDestination)
		return
	}

	_, err = keypair.Parse(destinationObject.AccountId)
	if err != nil {
		log.WithFields(log.Fields{"AccountId": destinationObject.AccountId}).Print("Invalid AccountId in destination")
		writeError(w, horizon.PaymentInvalidDestination)
		return
	}

	var operationBuilder interface{}
	var errorResponse *horizon.SubmitTransactionResponseError

	paymentType := r.PostFormValue("type")
	switch paymentType {
	case "":
	case "payment":
		log.Println("payment")
		operationBuilder, errorResponse = rh.createPaymentOperation(r, destinationObject)
	case "path_payment":
		log.Println("path_payment")
		operationBuilder, errorResponse = rh.createPathPaymentOperation(r, destinationObject)
	default:
		writeError(w, horizon.PaymentInvalidType)
		return
	}

	if errorResponse != nil {
		writeError(w, errorResponse)
		return
	}

	memoType := r.PostFormValue("memo_type")
	memo := r.PostFormValue("memo")
	extraMemo := r.PostFormValue("extra_memo")
	var memoMutator interface{}

	if extraMemo != "" && rh.Config.Compliance != nil {
		if stellarToml.AuthServer == nil {
			log.Print("No AUTH_SERVER in stellar.toml")
			writeError(w, horizon.ServerError)
			return
		}

		memoBytes := sha256.Sum256([]byte(extraMemo))
		var b32 [32]byte
		copy(b32[:], memoBytes[0:32])
		hash := xdr.Hash(b32)
		memoMutator = &b.MemoHash{hash}

		transaction, err := rh.TransactionSubmitter.BuildTransaction(
			*rh.Config.Accounts.IssuingSeed,
			operationBuilder,
			memoMutator,
		)

		var txBytes bytes.Buffer
		_, err = xdr.Marshal(&txBytes, transaction)
		if err != nil {
			log.Print("Error mashaling transaction")
			writeError(w, horizon.ServerError)
			return
		}

		authData := ch.AuthData{
			Tx:   base64.StdEncoding.EncodeToString(txBytes.Bytes()),
			Memo: extraMemo,
		}

		data, err := json.Marshal(authData)
		if err != nil {
			writeError(w, horizon.ServerError)
			return
		}

		resp, err := http.PostForm(
			*stellarToml.AuthServer,
			url.Values{"data": {string(data)}},
		)
		if err != nil {
			log.WithFields(log.Fields{
				"auth_server": stellarToml.AuthServer,
				"err":         err,
			}).Error("Error sending request to auth server")
			writeError(w, horizon.ServerError)
<<<<<<< HEAD
			return
		}

		defer resp.Body.Close()
		body, err := ioutil.ReadAll(resp.Body)
		if err != nil {
			log.Error("Error reading auth server response")
			writeError(w, horizon.ServerError)
			return
		}

		if resp.StatusCode != 200 {
			log.WithFields(log.Fields{
				"status": resp.StatusCode,
				"body":   string(body),
			}).Error("Error response from auth server")
			writeError(w, horizon.ServerError)
			return
		}
=======
			return
		}

		defer resp.Body.Close()
		body, err := ioutil.ReadAll(resp.Body)
		if err != nil {
			log.Error("Error reading auth server response")
			writeError(w, horizon.ServerError)
			return
		}

		if resp.StatusCode != 200 {
			log.WithFields(log.Fields{
				"status": resp.StatusCode,
				"body":   string(body),
			}).Error("Error response from auth server")
			writeError(w, horizon.ServerError)
			return
		}
>>>>>>> b3db0e07
	} else {
		if !(((memoType == "") && (memo == "")) || ((memoType != "") && (memo != ""))) {
			log.Print("Missing one of memo params.")
			writeError(w, horizon.PaymentMissingParamMemo)
			return
		}

		if destinationObject.MemoType != nil {
			if memoType != "" {
				log.Print("Memo given in request but federation returned memo fields.")
				writeError(w, horizon.PaymentCannotUseMemo)
				return
			}

			memoType = *destinationObject.MemoType
			memo = *destinationObject.Memo
		}

		switch {
		case memoType == "":
			break
		case memoType == "id":
			id, err := strconv.ParseUint(memo, 10, 64)
			if err != nil {
				log.WithFields(log.Fields{"memo": memo}).Print("Cannot convert memo_id value to uint64")
				writeError(w, horizon.PaymentInvalidMemo)
				return
			}
			memoMutator = b.MemoID{id}
		case memoType == "text":
			memoMutator = b.MemoText{memo}
		case memoType == "hash":
			memoBytes, err := hex.DecodeString(memo)
			if err != nil || len(memoBytes) != 32 {
				log.WithFields(log.Fields{"memo": memo}).Print("Cannot decode hash memo value")
				writeError(w, horizon.PaymentInvalidMemo)
				return
			}
			var b32 [32]byte
			copy(b32[:], memoBytes[0:32])
			hash := xdr.Hash(b32)
			memoMutator = &b.MemoHash{hash}
		default:
			log.Print("Not supported memo type: ", memoType)
			writeError(w, horizon.PaymentInvalidMemo)
			return
		}
	}

	accountResponse, err := rh.Horizon.LoadAccount(sourceKeypair.Address())
	if err != nil {
		log.WithFields(log.Fields{"error": err}).Error("Cannot load source account")
		writeError(w, horizon.PaymentSourceNotExist)
		return
	}

	sequenceNumber, err := strconv.ParseUint(accountResponse.SequenceNumber, 10, 64)
	if err != nil {
		log.WithFields(log.Fields{"error": err}).Error("Cannot convert SequenceNumber")
		writeError(w, horizon.ServerError)
		return
	}

	transactionMutators := []b.TransactionMutator{
		b.SourceAccount{source},
		b.Sequence{sequenceNumber + 1},
		b.Network{rh.Config.NetworkPassphrase},
		operationBuilder.(b.TransactionMutator),
	}

	if memoMutator != nil {
		transactionMutators = append(transactionMutators, memoMutator.(b.TransactionMutator))
	}

	tx := b.Transaction(transactionMutators...)

	if tx.Err != nil {
		log.WithFields(log.Fields{"err": tx.Err}).Print("Transaction builder error")
		// TODO when build.OperationBuilder interface is ready check for
		// create_account and payment errors separately
		switch {
		case tx.Err.Error() == "Asset code length is invalid":
			writeError(w, horizon.PaymentMalformedAssetCode)
		case strings.Contains(tx.Err.Error(), "cannot parse amount"):
			writeError(w, horizon.PaymentInvalidAmount)
		default:
			log.WithFields(log.Fields{"err": tx.Err}).Print("Transaction builder error")
			writeError(w, horizon.ServerError)
		}
		return
	}

	txe := tx.Sign(source)
	txeB64, err := txe.Base64()

	if err != nil {
		log.WithFields(log.Fields{"error": err}).Error("Cannot encode transaction envelope")
		writeError(w, horizon.ServerError)
		return
	}

	submitResponse, err := rh.Horizon.SubmitTransaction(txeB64)
	if err != nil {
		log.WithFields(log.Fields{"error": err}).Error("Error submitting transaction")
		writeError(w, horizon.ServerError)
		return
	}

	write(w, submitResponse)
}

func (rh *RequestHandler) createPaymentOperation(r *http.Request, destinationObject StellarDestination) (operationBuilder interface{}, errorResponse *horizon.SubmitTransactionResponseError) {
	amount := r.PostFormValue("amount")
	assetCode := r.PostFormValue("asset_code")
	assetIssuer := r.PostFormValue("asset_issuer")

	if assetCode != "" && assetIssuer != "" {
		issuerKeypair, err := keypair.Parse(assetIssuer)
		if err != nil {
			log.WithFields(log.Fields{"asset_issuer": assetIssuer}).Print("Invalid asset_issuer parameter")
			errorResponse = horizon.PaymentInvalidIssuer
			return
		}

		operationBuilder = b.Payment(
			b.Destination{destinationObject.AccountId},
			b.CreditAmount{assetCode, issuerKeypair.Address(), amount},
		)

		if operationBuilder.(b.PaymentBuilder).Err != nil {
			log.WithFields(log.Fields{"err": operationBuilder.(b.PaymentBuilder).Err}).Print("Error building operation")
			errorResponse = horizon.ServerError
			return
		}
	} else if assetCode == "" && assetIssuer == "" {
		mutators := []interface{}{
			b.Destination{destinationObject.AccountId},
			b.NativeAmount{amount},
		}

		// Check if destination account exist
		_, err := rh.Horizon.LoadAccount(destinationObject.AccountId)
		if err != nil {
			log.WithFields(log.Fields{"error": err}).Error("Error loading account")
			operationBuilder = b.CreateAccount(mutators...)
			if operationBuilder.(b.CreateAccountBuilder).Err != nil {
				log.WithFields(log.Fields{"err": operationBuilder.(b.CreateAccountBuilder).Err}).Print("Error building operation")
				errorResponse = horizon.ServerError
				return
			}
		} else {
			operationBuilder = b.Payment(mutators...)
			if operationBuilder.(b.PaymentBuilder).Err != nil {
				log.WithFields(log.Fields{"err": operationBuilder.(b.PaymentBuilder).Err}).Print("Error building operation")
				errorResponse = horizon.ServerError
				return
			}
		}
	} else {
		log.Print("Missing asset param.")
		errorResponse = horizon.PaymentMissingParamAsset
		return
	}
	return
}

func (rh *RequestHandler) createPathPaymentOperation(r *http.Request, destinationObject StellarDestination) (operationBuilder interface{}, errorResponse *horizon.SubmitTransactionResponseError) {
	sendMax := r.PostFormValue("send_max")
	sendAssetCode := r.PostFormValue("send_asset_code")
	sendAssetIssuer := r.PostFormValue("send_asset_issuer")

	var sendAsset b.Asset
	if sendAssetCode != "" && sendAssetIssuer != "" {
		sendAsset = b.Asset{Code: sendAssetCode, Issuer: sendAssetIssuer}
	} else if sendAssetCode == "" && sendAssetIssuer == "" {
		sendAsset = b.Asset{Native: true}
	} else {
		log.Print("Missing send asset param.")
		errorResponse = horizon.PaymentMissingParamAsset
		return
	}

	destinationAmount := r.PostFormValue("destination_amount")
	destinationAssetCode := r.PostFormValue("destination_asset_code")
	destinationAssetIssuer := r.PostFormValue("destination_asset_issuer")

	var destinationAsset b.Asset
	if destinationAssetCode != "" && destinationAssetIssuer != "" {
		destinationAsset = b.Asset{Code: destinationAssetCode, Issuer: destinationAssetIssuer}
	} else if destinationAssetCode == "" && destinationAssetIssuer == "" {
		destinationAsset = b.Asset{Native: true}
	} else {
		log.Print("Missing destination asset param.")
		errorResponse = horizon.PaymentMissingParamAsset
		return
	}

	// TODO check the fields

	var path []b.Asset

	for i := 0; ; i++ {
		codeFieldName := fmt.Sprintf("path[%d][asset_code]", i)
		issuerFieldName := fmt.Sprintf("path[%d][asset_issuer]", i)

		// If the element does not exist in PostForm break the loop
		if _, exists := r.PostForm[codeFieldName]; !exists {
			break
		}

		code := r.PostFormValue(codeFieldName)
		issuer := r.PostFormValue(issuerFieldName)

		if code == "" && issuer == "" {
			path = append(path, b.Asset{Native: true})
		} else {
			path = append(path, b.Asset{Code: code, Issuer: issuer})
		}
	}

	operationBuilder = b.PathPayment(
		b.Destination{destinationObject.AccountId},
		b.PathSend{
			Asset:     sendAsset,
			MaxAmount: sendMax,
		},
		b.PathDestination{
			Asset:  destinationAsset,
			Amount: destinationAmount,
		},
		b.Path{Assets: path},
	)

	if operationBuilder.(b.PathPaymentBuilder).Err != nil {
		log.WithFields(log.Fields{"err": operationBuilder.(b.PathPaymentBuilder).Err}).Print("Error building operation")
		errorResponse = horizon.ServerError
		return
	}

	return
}<|MERGE_RESOLUTION|>--- conflicted
+++ resolved
@@ -127,7 +127,6 @@
 				"err":         err,
 			}).Error("Error sending request to auth server")
 			writeError(w, horizon.ServerError)
-<<<<<<< HEAD
 			return
 		}
 
@@ -147,27 +146,6 @@
 			writeError(w, horizon.ServerError)
 			return
 		}
-=======
-			return
-		}
-
-		defer resp.Body.Close()
-		body, err := ioutil.ReadAll(resp.Body)
-		if err != nil {
-			log.Error("Error reading auth server response")
-			writeError(w, horizon.ServerError)
-			return
-		}
-
-		if resp.StatusCode != 200 {
-			log.WithFields(log.Fields{
-				"status": resp.StatusCode,
-				"body":   string(body),
-			}).Error("Error response from auth server")
-			writeError(w, horizon.ServerError)
-			return
-		}
->>>>>>> b3db0e07
 	} else {
 		if !(((memoType == "") && (memo == "")) || ((memoType != "") && (memo != ""))) {
 			log.Print("Missing one of memo params.")
